--- conflicted
+++ resolved
@@ -127,20 +127,13 @@
 
 	// Update server config to include both API keys
 	serverConfig := &server.Config{
-<<<<<<< HEAD
-		Port:                     ":8080",
+		Port:                     "0.0.0.0:8080",
 		OpenAIKey:                openAIKey,
 		ElevenLabsKey:            elevenLabsKey, // Use ElevenLabs key
 		ResponseDelay:            500,
 		JWTSecret:                jwtSecret,
 		RequireEmailVerification: requireEmailVerification,
 		RequireInvitation:        requireInvitation,
-=======
-		Port:          "0.0.0.0:8080",
-		OpenAIKey:     openAIKey,
-		ElevenLabsKey: elevenLabsKey, // Use ElevenLabs key
-		ResponseDelay: 500,
->>>>>>> b2d3b6b1
 	}
 
 	// Create and start the server
